name: "Copilot Setup Steps"
# Automatically run the setup steps when they are changed to allow for easy validation, and
# allow manual testing through the repository's "Actions" tab
on:
  workflow_dispatch:
  push:
    paths:
      - .github/workflows/copilot-setup-steps.yml
  pull_request:
    paths:
      - .github/workflows/copilot-setup-steps.yml
jobs:
  # The job MUST be called `copilot-setup-steps` or it will not be picked up by Copilot.
  copilot-setup-steps:
    runs-on: ubuntu-latest
    # Set the permissions to the lowest permissions possible needed for your steps.
    # Copilot will be given its own token for its operations.
    permissions:
      # If you want to clone the repository as part of your setup steps, for example to install dependencies, you'll need the `contents: read` permission. If you don't clone the repository in your setup steps, Copilot will do this for you automatically after the steps complete.
      contents: write
      actions: write
      checks: write
      deployments: write
      issues: write
      id-token: write
    # You can define any steps you want, and they will run before the agent starts.
    # If you do not check out your code, Copilot will do this for you.
    steps:
      - name: Checkout code
        uses: actions/checkout@v4
<<<<<<< HEAD


      - name: Set up Node.js
        uses: actions/setup-node@v4
=======
      
      - name: Setup .NET
        uses: actions/setup-dotnet@v4
>>>>>>> d6f16d52
        with:
          dotnet-version: '8.x'  # or '6.x' / '7.x' depending on your needs
      
      - name: Install Power Platform CLI
        run: dotnet tool install --global Microsoft.PowerApps.CLI.Tool
      
      - name: Install m365 CLI
        run: npm install -g @pnp/cli-microsoft365
      
      <|MERGE_RESOLUTION|>--- conflicted
+++ resolved
@@ -28,16 +28,9 @@
     steps:
       - name: Checkout code
         uses: actions/checkout@v4
-<<<<<<< HEAD
 
-
-      - name: Set up Node.js
-        uses: actions/setup-node@v4
-=======
-      
       - name: Setup .NET
         uses: actions/setup-dotnet@v4
->>>>>>> d6f16d52
         with:
           dotnet-version: '8.x'  # or '6.x' / '7.x' depending on your needs
       
